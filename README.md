# Gladius


[![Latest Release][def]](https://github.com/3MFConsortium/gladius/releases/latest) is available for download.

<div align="center">
  <a href="https://github.com/3MFConsortium/gladius/releases/latest">
    <img src="https://img.shields.io/badge/Get%20it%20now%21-blue?style=for-the-badge" alt="Get it now!">
  </a>
</div>

<<<<<<< HEAD
# 
=======
#
>>>>>>> 33a6a516
![Screencast of gladius](gladius/documentation/img/gladius_animation.gif "3mf with volumetric extension")

Gladius is a developement tool used as a playground for the Volumetric Extension of the 3MF file format. It is designed to be a base for processing implicit geometries, especially 3mf files with the volumetric extension, including the implicit namespace. See <https://github.com/3MFConsortium/spec_volumetric> for more information about the volumetric extension.

Gladius can be uses as a library or as a standalone application. It offers a graphical programming interface for designing parts and a rendering engine for visualizing the results. The software is written in C++ and uses OpenCL for the computations. The rendering is done with OpenGL. The software is designed to be easily extensible and can be used as a base for other applications that need to process implicit geometries.

Note: The software is still in an early stage and might contain bugs. The software is provided as is and without any warranty. Use at your own risk.




# Features

- Import and export of 3mf files with volumetric extension
- Edit function graphs
- Create custom functions
- Visualize 3mf files with volumetric extension
- Generate contours

### Import

- 3mf with volumetric extension (as graph using the implicit namespace or using Image3D)

### Export

- 3mf with volumetric extension
- openvdb
- stl
- svg (contours)
- cli (contours)

# API

It offers API bindings for C#, C++ and Python, but additionally bindings could be generated for other languages supported by the Automatic Component Toolkit (<https://github.com/Autodesk/AutomaticComponentToolkit>). The API offers methods for extracting contours and generating meshs and is suited for integation in slicers or other 3D printing software.

# User Interface

The UI is based on the ImGUI library and offers a graphical programming interface for designing parts. The UI is still in an early stage and might be extended in the future.

![Screenshot of Gladius](gladius/documentation/img/gladius_screenshot.jpg "Screenshot of Gladius")
*Design of a filament spool holder in Gladius.*

# System Requirements

Gladius is designed to run on Windows and Linux, but might run on other platforms as well. The software is tested on Windows 10, 11 and Debian 12 Bookworm. The software requires a OpenCL 1.2 capable GPU and OpenGL for the UI. The software is designed to run on modern hardware and might not work on older systems or systems with outdated drivers or virtual machines with limited GPU support.

# Getting Started

1. Installation process
    See Build and Test
2. Software dependencies
    Gladius needs OpenCL. To be able to build you will propably need to install an OpenCL SDK that is usally provided by GPU vendors. To run the software installing the OpenCL runtime for your GPU should be sufficent. Some vendors (e.g AMD) already include it in the display driver packages. If the target system does not have an OpenCL 1.2 capable GPU you can also install a OpenCL CPU runtime like the one from Intel
    Intel: <https://software.intel.com/en-us/articles/opencl-drivers>
    AMD: <https://rocm.github.io/index.html>
    NVidia: <https://developer.NVidia.com/cuda-toolkit>

# Build

Consider, that there are also binary packages avilable: [![Latest Release][def]](https://github.com/3MFConsortium/gladius/releases/latest)

## Windows

- Install OpenCL SDK (see above)
- Install vcpkg (<https://github.com/Microsoft/vcpkg>)
- Install CMake with the Visual Studio Installer
- Setup Windows Environment Variables:
**VCPKG_DEFAULT_TRIPLET = x64-windows (or your platform accordingly)
** VCPKG_ROOT = Path to your vcpkg installation (required for cmake to find the vcpkg toolchain file)
- clone this repository and update the submodules:

```
git clone https://github.com/3MFConsortium/gladius
cd gladius
git submodule update --init --recursive
```

- Configure and build the project with cmake in a Visual Studio Developer prompt:

```
cd gladius/gladius
mkdir build
cd build
cmake --preset x64-release -S ../
cmake --build .
```

During the configuration process CMake will download and compile the dependencies using vcpkg. This might take a moment.

## Linux

- Install a OpenCL SDK (see above), some distributions provide OpenCL as a package or as part of the display driver
- Install vcpkg (<https://github.com/Microsoft/vcpkg>)
- Install CMake and Ninja
- clone this repository and update the submodules:

```
git clone https://github.com/3MFConsortium/gladius
cd gladius
git submodule update --init --recursive
```

* configure and build the project with cmake:

```
cd gladius
mkdir build
cd build
cmake --preset linux-release -S ../
cmake --build .
```

# Troubleshooting and known Issues

# Windows + slow GPU

Windows restarts the display driver if it doesn't respond in a certain time (2 s by default). This can be changed by two registry values:
<https://www.pugetsystems.com/labs/hpc/Working-around-TDR-in-Windows-for-a-better-GPU-computing-experience-777/>

## Multiple GPUs

The current version just takes the default GPU as OpenCL device or fallbacks to the CPU, if a CPU capable OpenCL runtime is installed. If you have a notebook with an onboard GPU and an additional discrete GPU (e.g Intel HD4xxx + NVidia), the automatic choice might take the slower one. Take a look at ComputeContext.cpp if you want to change that behavior.

# Design your own models

Gladius allows the design of parts using a method that is called Constructive Solid Geometry (CSG). The main idea is to use a few primitives like spheres, cylinder, cubes etc. that you combine to complex parts. For that you use boolean operations like union, intersection and difference.

<<<<<<< HEAD



=======
>>>>>>> 33a6a516
[def]: https://img.shields.io/github/release/3MFConsortium/gladius.svg<|MERGE_RESOLUTION|>--- conflicted
+++ resolved
@@ -9,11 +9,7 @@
   </a>
 </div>
 
-<<<<<<< HEAD
 # 
-=======
-#
->>>>>>> 33a6a516
 ![Screencast of gladius](gladius/documentation/img/gladius_animation.gif "3mf with volumetric extension")
 
 Gladius is a developement tool used as a playground for the Volumetric Extension of the 3MF file format. It is designed to be a base for processing implicit geometries, especially 3mf files with the volumetric extension, including the implicit namespace. See <https://github.com/3MFConsortium/spec_volumetric> for more information about the volumetric extension.
@@ -140,10 +136,4 @@
 
 Gladius allows the design of parts using a method that is called Constructive Solid Geometry (CSG). The main idea is to use a few primitives like spheres, cylinder, cubes etc. that you combine to complex parts. For that you use boolean operations like union, intersection and difference.
 
-<<<<<<< HEAD
-
-
-
-=======
->>>>>>> 33a6a516
 [def]: https://img.shields.io/github/release/3MFConsortium/gladius.svg