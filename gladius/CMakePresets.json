--- conflicted
+++ resolved
@@ -82,87 +82,6 @@
             }
         },
         {
-<<<<<<< HEAD
-            "name": "windows-clang-base",
-            "description": "Target Windows with Clang compiler.",
-            "hidden": true,
-            "generator": "Ninja",
-            "binaryDir": "${sourceDir}/out/build/${presetName}",
-            "installDir": "$env{CML}/gladius/gladius-1.2.12",
-            "condition": {
-                "type": "equals",
-                "lhs": "${hostSystemName}",
-                "rhs": "Windows"
-            },
-            "cacheVariables": {
-                "CMAKE_TOOLCHAIN_FILE": {
-                    "value": "$env{VCPKG_ROOT}/scripts/buildsystems/vcpkg.cmake",
-                    "type": "FILEPATH"
-                },
-                "CMAKE_C_COMPILER": "clang",
-                "CMAKE_CXX_COMPILER": "clang++",
-                "CMAKE_CXX_FLAGS": "-fms-extensions -fms-compatibility",
-                "CMAKE_CXX_FLAGS_DEBUG": "",
-                "CMAKE_CXX_FLAGS_RELEASE": "-O2 -DNDEBUG",
-                "CMAKE_CXX_FLAGS_RELWITHDEBINFO": "-O2 -g -DNDEBUG",
-                "CMAKE_C_FLAGS": "-fms-extensions -fms-compatibility",
-                "CMAKE_C_FLAGS_DEBUG": "",
-                "CMAKE_C_FLAGS_RELEASE": "-O2 -DNDEBUG",
-                "CMAKE_C_FLAGS_RELWITHDEBINFO": "-O2 -g -DNDEBUG",
-                "USE_CACHE": "true",
-                "ENABLE_ASAN": "false",
-                "VCPKG_TARGET_TRIPLET": "x64-windows-gladius",
-                "VCPKG_OVERLAY_TRIPLETS": "${sourceDir}/vcpkg-triplets",
-                "VCPKG_OVERLAY_PORTS": "${sourceDir}/vcpkg-overlay-ports",
-                "CMAKE_BUILD_PARALLEL_LEVEL": "8",
-                "CMAKE_EXPORT_COMPILE_COMMANDS": "ON"
-            }
-        },
-        {
-            "name": "x64-clang-debug",
-            "displayName": "x64 Clang Debug",
-            "description": "Target Windows (64-bit) with Clang compiler. (Debug)",
-            "inherits": "windows-clang-base",
-            "architecture": {
-                "value": "x64",
-                "strategy": "external"
-            },
-            "cacheVariables": {
-                "CMAKE_BUILD_TYPE": "Debug",
-                "CMAKE_CXX_FLAGS_DEBUG": "-g -O0 -D_DEBUG",
-                "CMAKE_C_FLAGS_DEBUG": "-g -O0 -D_DEBUG",
-                "ENABLE_TRACY": "false",
-                "ENABLE_ASAN": "false"
-            }
-        },
-        {
-            "name": "x64-clang-release",
-            "displayName": "x64 Clang Release",
-            "description": "Target Windows (64-bit) with Clang compiler. (Release)",
-            "inherits": "windows-clang-base",
-            "architecture": {
-                "value": "x64",
-                "strategy": "external"
-            },
-            "cacheVariables": {
-                "CMAKE_BUILD_TYPE": "Release",
-                "CMAKE_CXX_FLAGS_RELEASE": "-O2 -DNDEBUG",
-                "CMAKE_C_FLAGS_RELEASE": "-O2 -DNDEBUG",
-                "ENABLE_TRACY": "false"
-            }
-        },
-        {
-            "name": "x64-clang-release-debug",
-            "displayName": "x64 Clang Release with Debug",
-            "description": "Target Windows (64-bit) with Clang compiler. (RelWithDebInfo)",
-            "inherits": "x64-clang-release",
-            "cacheVariables": {
-                "CMAKE_BUILD_TYPE": "RelWithDebInfo",
-                "CMAKE_CXX_FLAGS_RELWITHDEBINFO": "-O2 -g -DNDEBUG",
-                "CMAKE_C_FLAGS_RELWITHDEBINFO": "-O2 -g -DNDEBUG",
-                "ENABLE_TRACY": "false",
-                "ENABLE_ASAN": "false"
-=======
             "name": "x64-release-debug-noOpenCL",
             "displayName": "x64 Release with Debug (No OpenCL Tests)",
             "description": "Target Windows (64-bit) with OpenCL tests disabled. (RelWithDebInfo)",
@@ -173,7 +92,6 @@
                 "ENABLE_TRACY": "false",
                 "ENABLE_ASAN": "false",
                 "ENABLE_OPENCL_TESTS": "OFF"
->>>>>>> 92f1ff2e
             }
         },
         {
