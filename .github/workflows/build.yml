--- conflicted
+++ resolved
@@ -157,17 +157,13 @@
     - name: Build
       # Build your program with the given configuration. Note that --config is needed because the default Windows generator is a multi-config generator (Visual Studio generator).
       run: cmake --build ${{ steps.strings.outputs.build-output-dir }} --config ${{ matrix.build_type }}
-<<<<<<< HEAD
-      
     - name: Show BuildCache statistics
       run: buildcache -s
-=======
     - name: Run Unit Tests on Linux
       if: runner.os == 'Linux'
       run: |
         cd ${{ steps.strings.outputs.build-output-dir }}
         ctest --output-on-failure -C ${{ matrix.build_type }} --tests-regex gladius_test
->>>>>>> 5e0c0c4f
     - name: Package_Windows
       if: runner.os == 'Windows'
       run: cmake --build ${{ steps.strings.outputs.build-output-dir }} --target Generate_Installer --config ${{ matrix.build_type }}
